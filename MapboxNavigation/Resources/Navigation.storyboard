<?xml version="1.0" encoding="UTF-8"?>
<document type="com.apple.InterfaceBuilder3.CocoaTouch.Storyboard.XIB" version="3.0" toolsVersion="12118" systemVersion="16E195" targetRuntime="iOS.CocoaTouch" propertyAccessControl="none" useAutolayout="YES" useTraitCollections="YES" colorMatched="YES" initialViewController="2bw-kK-8r6">
    <device id="retina4_7" orientation="portrait">
        <adaptation id="fullscreen"/>
    </device>
    <dependencies>
        <plugIn identifier="com.apple.InterfaceBuilder.IBCocoaTouchPlugin" version="12086"/>
        <capability name="Constraints to layout margins" minToolsVersion="6.0"/>
        <capability name="documents saved in the Xcode 8 format" minToolsVersion="8.0"/>
    </dependencies>
    <scenes>
        <!--Navigation View Controller-->
        <scene sceneID="Cs3-hm-Rck">
            <objects>
                <viewController storyboardIdentifier="NavigationViewController" modalTransitionStyle="crossDissolve" useStoryboardIdentifierAsRestorationIdentifier="YES" id="2bw-kK-8r6" customClass="MBNavigationViewController" sceneMemberID="viewController">
                    <layoutGuides>
                        <viewControllerLayoutGuide type="top" id="THp-y6-1qy"/>
                        <viewControllerLayoutGuide type="bottom" id="6js-v8-urs"/>
                    </layoutGuides>
                    <view key="view" contentMode="scaleToFill" id="p8Y-fK-F6C">
                        <rect key="frame" x="0.0" y="0.0" width="375" height="667"/>
                        <autoresizingMask key="autoresizingMask" widthSizable="YES" heightSizable="YES"/>
                        <subviews>
                            <containerView opaque="NO" contentMode="scaleToFill" translatesAutoresizingMaskIntoConstraints="NO" id="B8F-ce-HhC">
                                <rect key="frame" x="0.0" y="20" width="375" height="323.5"/>
                                <connections>
                                    <segue destination="3z2-H5-unA" kind="embed" identifier="MapViewControllerSegueIdentifier" id="xe9-So-jlT"/>
                                </connections>
                            </containerView>
                            <containerView opaque="NO" contentMode="scaleToFill" translatesAutoresizingMaskIntoConstraints="NO" id="XRq-fK-Z45">
                                <rect key="frame" x="0.0" y="343.5" width="375" height="323.5"/>
                                <connections>
                                    <segue destination="kIa-c9-1zL" kind="embed" identifier="TableViewControllerSegueIdentifier" id="GhH-LH-REi"/>
                                </connections>
                            </containerView>
                        </subviews>
                        <color key="backgroundColor" white="1" alpha="1" colorSpace="calibratedWhite"/>
                        <constraints>
                            <constraint firstAttribute="trailing" secondItem="B8F-ce-HhC" secondAttribute="trailing" id="1I3-wZ-P3A"/>
                            <constraint firstItem="6js-v8-urs" firstAttribute="top" secondItem="XRq-fK-Z45" secondAttribute="bottom" id="1sS-ov-QfF"/>
                            <constraint firstAttribute="trailing" secondItem="XRq-fK-Z45" secondAttribute="trailing" id="4o1-pQ-mlS"/>
                            <constraint firstItem="B8F-ce-HhC" firstAttribute="leading" secondItem="p8Y-fK-F6C" secondAttribute="leading" id="5VD-kA-GJ7"/>
                            <constraint firstItem="B8F-ce-HhC" firstAttribute="height" secondItem="XRq-fK-Z45" secondAttribute="height" id="CxQ-dO-pwW"/>
                            <constraint firstItem="XRq-fK-Z45" firstAttribute="top" secondItem="B8F-ce-HhC" secondAttribute="bottom" id="WK7-IC-dNV"/>
                            <constraint firstItem="B8F-ce-HhC" firstAttribute="top" secondItem="THp-y6-1qy" secondAttribute="bottom" id="kpz-ob-zyg"/>
                            <constraint firstItem="XRq-fK-Z45" firstAttribute="leading" secondItem="p8Y-fK-F6C" secondAttribute="leading" id="lva-Nu-RGk"/>
                        </constraints>
                    </view>
                    <connections>
                        <outlet property="drawerContentContainerView" destination="XRq-fK-Z45" id="mD8-aq-Lgt"/>
                        <outlet property="primaryContentContainerView" destination="B8F-ce-HhC" id="vWw-vR-pEo"/>
                    </connections>
                </viewController>
                <placeholder placeholderIdentifier="IBFirstResponder" id="f9e-om-j7A" userLabel="First Responder" sceneMemberID="firstResponder"/>
            </objects>
            <point key="canvasLocation" x="3214" y="126"/>
        </scene>
        <!--Route Map View Controller-->
        <scene sceneID="UYQ-T8-Kjj">
            <objects>
                <viewController storyboardIdentifier="RouteMapViewController" extendedLayoutIncludesOpaqueBars="YES" useStoryboardIdentifierAsRestorationIdentifier="YES" id="3z2-H5-unA" customClass="RouteMapViewController" customModule="MapboxNavigation" customModuleProvider="target" sceneMemberID="viewController">
                    <layoutGuides>
                        <viewControllerLayoutGuide type="top" id="ZZK-63-0V1"/>
                        <viewControllerLayoutGuide type="bottom" id="fVn-1d-beh"/>
                    </layoutGuides>
                    <view key="view" contentMode="scaleToFill" id="Gvo-VD-DXF">
                        <rect key="frame" x="0.0" y="0.0" width="375" height="323.5"/>
                        <autoresizingMask key="autoresizingMask" widthSizable="YES" heightSizable="YES"/>
                        <subviews>
                            <view contentMode="scaleToFill" restorationIdentifier="mapView" translatesAutoresizingMaskIntoConstraints="NO" id="nNr-30-cGD" customClass="MBNavigationMapView">
                                <rect key="frame" x="0.0" y="0.0" width="375" height="323.5"/>
                                <subviews>
                                    <view hidden="YES" contentMode="scaleToFill" translatesAutoresizingMaskIntoConstraints="NO" id="drb-do-FoT" userLabel="Way Name View">
                                        <rect key="frame" x="141" y="208.5" width="94.5" height="25"/>
                                        <subviews>
                                            <label opaque="NO" userInteractionEnabled="NO" contentMode="left" horizontalHuggingPriority="251" verticalHuggingPriority="251" text="Street Label" textAlignment="center" lineBreakMode="tailTruncation" baselineAdjustment="alignBaselines" adjustsFontSizeToFit="NO" translatesAutoresizingMaskIntoConstraints="NO" id="bcm-ca-nGv" customClass="MBStyleLabel">
                                                <rect key="frame" x="8" y="2" width="78.5" height="21"/>
                                                <color key="backgroundColor" red="1" green="1" blue="1" alpha="1" colorSpace="custom" customColorSpace="sRGB"/>
                                                <fontDescription key="fontDescription" type="system" pointSize="14"/>
                                                <nil key="textColor"/>
                                                <nil key="highlightedColor"/>
                                            </label>
                                        </subviews>
                                        <color key="backgroundColor" white="1" alpha="1" colorSpace="calibratedWhite"/>
                                        <constraints>
                                            <constraint firstAttribute="trailing" secondItem="bcm-ca-nGv" secondAttribute="trailing" constant="8" id="16w-UW-7Y7"/>
                                            <constraint firstAttribute="height" constant="25" id="3NJ-aK-aiH"/>
                                            <constraint firstAttribute="bottom" secondItem="bcm-ca-nGv" secondAttribute="bottom" constant="2" id="Hs4-ZE-bmP"/>
                                            <constraint firstItem="bcm-ca-nGv" firstAttribute="top" secondItem="drb-do-FoT" secondAttribute="top" constant="2" id="N8i-oQ-85J"/>
                                            <constraint firstItem="bcm-ca-nGv" firstAttribute="leading" secondItem="drb-do-FoT" secondAttribute="leading" constant="8" id="gei-Oh-7XJ"/>
                                        </constraints>
                                    </view>
                                </subviews>
                                <color key="backgroundColor" red="0.90196078430000004" green="0.89019607840000003" blue="0.87450980389999999" alpha="1" colorSpace="custom" customColorSpace="sRGB"/>
                                <constraints>
                                    <constraint firstAttribute="bottom" secondItem="drb-do-FoT" secondAttribute="bottom" constant="90" id="0ay-99-AQJ"/>
                                    <constraint firstItem="drb-do-FoT" firstAttribute="centerX" secondItem="nNr-30-cGD" secondAttribute="centerX" id="TCg-jZ-7G3"/>
                                </constraints>
                                <userDefinedRuntimeAttributes>
                                    <userDefinedRuntimeAttribute type="boolean" keyPath="showsUserLocation" value="YES"/>
                                    <userDefinedRuntimeAttribute type="string" keyPath="styleURL__" value="mapbox://styles/mapbox/streets-v10"/>
                                </userDefinedRuntimeAttributes>
                            </view>
<<<<<<< HEAD
                            <button opaque="NO" contentMode="scaleToFill" contentHorizontalAlignment="center" contentVerticalAlignment="center" lineBreakMode="middleTruncation" translatesAutoresizingMaskIntoConstraints="NO" id="Dry-gO-T7u" customClass="MBButton">
                                <rect key="frame" x="10" y="110" width="40" height="40"/>
                                <color key="backgroundColor" red="1" green="1" blue="1" alpha="1" colorSpace="calibratedRGB"/>
                                <constraints>
                                    <constraint firstAttribute="width" constant="40" id="Boe-Xa-uFI"/>
                                    <constraint firstAttribute="height" constant="40" id="ybt-ny-GPN"/>
                                </constraints>
                                <inset key="contentEdgeInsets" minX="0.5" minY="0.0" maxX="0.0" maxY="0.0"/>
                                <state key="normal" image="overview"/>
                                <connections>
                                    <action selector="toggleOverview:" destination="3z2-H5-unA" eventType="touchUpInside" id="2Bc-fq-C2C"/>
                                </connections>
                            </button>
                            <button opaque="NO" clearsContextBeforeDrawing="NO" contentMode="scaleToFill" contentHorizontalAlignment="center" contentVerticalAlignment="center" lineBreakMode="middleTruncation" translatesAutoresizingMaskIntoConstraints="NO" id="5HY-QD-dBq" customClass="MBHighlightedButton">
                                <rect key="frame" x="10" y="189.5" width="112" height="42"/>
=======
                            <button opaque="NO" contentMode="scaleToFill" contentHorizontalAlignment="center" contentVerticalAlignment="center" lineBreakMode="middleTruncation" translatesAutoresizingMaskIntoConstraints="NO" id="5HY-QD-dBq" customClass="MBButton">
                                <rect key="frame" x="165" y="180" width="44" height="44"/>
>>>>>>> c6f76869
                                <color key="backgroundColor" red="1" green="1" blue="1" alpha="1" colorSpace="custom" customColorSpace="sRGB"/>
                                <constraints>
                                    <constraint firstAttribute="height" constant="42" id="QGu-S5-V3G"/>
                                    <constraint firstAttribute="width" constant="112" id="auw-yF-4hd"/>
                                </constraints>
                                <fontDescription key="fontDescription" type="system" pointSize="16"/>
                                <inset key="contentEdgeInsets" minX="0.0" minY="0.0" maxX="10" maxY="0.0"/>
                                <inset key="titleEdgeInsets" minX="15" minY="0.0" maxX="0.0" maxY="0.0"/>
                                <state key="normal" title="Resume" image="location">
                                    <color key="titleColor" red="0.1019607857" green="0.27843138579999999" blue="0.40000000600000002" alpha="1" colorSpace="custom" customColorSpace="sRGB"/>
                                </state>
                                <connections>
                                    <action selector="recenter:" destination="3z2-H5-unA" eventType="touchUpInside" id="s72-hB-PTq"/>
                                </connections>
                            </button>
                            <containerView opaque="NO" contentMode="scaleToFill" translatesAutoresizingMaskIntoConstraints="NO" id="p9E-v0-Rt6" userLabel="Maneuver View" customClass="MBManeuverView">
                                <rect key="frame" x="0.0" y="0.0" width="375" height="100"/>
                                <constraints>
                                    <constraint firstAttribute="height" constant="100" id="z8N-zg-uyY"/>
                                </constraints>
                                <connections>
                                    <outlet property="heightConstraint" destination="z8N-zg-uyY" id="Hih-e0-7Z4"/>
                                    <segue destination="fR7-CF-mSs" kind="embed" identifier="RoutePageViewController" id="qxW-Lo-FU3"/>
                                </connections>
                            </containerView>
                        </subviews>
                        <color key="backgroundColor" white="1" alpha="1" colorSpace="calibratedWhite"/>
                        <constraints>
                            <constraint firstItem="nNr-30-cGD" firstAttribute="top" secondItem="Gvo-VD-DXF" secondAttribute="top" id="0tN-KV-QpL"/>
                            <constraint firstItem="nNr-30-cGD" firstAttribute="leading" secondItem="Gvo-VD-DXF" secondAttribute="leading" id="4Si-h7-lL5"/>
                            <constraint firstItem="5HY-QD-dBq" firstAttribute="leading" secondItem="Gvo-VD-DXF" secondAttribute="leadingMargin" constant="-6" id="DLa-g1-fxC"/>
                            <constraint firstItem="p9E-v0-Rt6" firstAttribute="leading" secondItem="Gvo-VD-DXF" secondAttribute="leading" id="DvR-Su-3GN"/>
                            <constraint firstItem="p9E-v0-Rt6" firstAttribute="top" secondItem="Gvo-VD-DXF" secondAttribute="top" id="K6m-Le-IeP"/>
                            <constraint firstAttribute="trailing" secondItem="p9E-v0-Rt6" secondAttribute="trailing" id="UtJ-Ea-CLv"/>
                            <constraint firstAttribute="bottom" secondItem="nNr-30-cGD" secondAttribute="bottom" id="Wir-eN-QUd"/>
                            <constraint firstItem="Dry-gO-T7u" firstAttribute="leading" secondItem="Gvo-VD-DXF" secondAttribute="leading" constant="10" id="emb-2d-lCf"/>
                            <constraint firstAttribute="trailing" secondItem="nNr-30-cGD" secondAttribute="trailing" id="gPI-GC-2rk"/>
                            <constraint firstItem="fVn-1d-beh" firstAttribute="top" secondItem="5HY-QD-dBq" secondAttribute="bottom" constant="92" id="leu-SU-9Qj"/>
                            <constraint firstItem="Dry-gO-T7u" firstAttribute="top" secondItem="p9E-v0-Rt6" secondAttribute="top" constant="110" id="o9Q-tS-xND"/>
                        </constraints>
                    </view>
                    <connections>
                        <outlet property="mapView" destination="nNr-30-cGD" id="Znv-B1-wdj"/>
                        <outlet property="overviewButton" destination="Dry-gO-T7u" id="8s7-hO-rHP"/>
                        <outlet property="overviewButtonTopConstraint" destination="o9Q-tS-xND" id="Ms2-k4-xU1"/>
                        <outlet property="recenterButton" destination="5HY-QD-dBq" id="6ev-zD-MJ9"/>
                        <outlet property="wayNameLabel" destination="bcm-ca-nGv" id="8Sy-Pk-fQZ"/>
                        <outlet property="wayNameView" destination="drb-do-FoT" id="oby-w9-mC3"/>
                    </connections>
                </viewController>
                <placeholder placeholderIdentifier="IBFirstResponder" id="VoA-f6-EWh" userLabel="First Responder" sceneMemberID="firstResponder"/>
            </objects>
            <point key="canvasLocation" x="4005.5999999999999" y="-112.44377811094454"/>
        </scene>
        <!--Route Page View Controller-->
        <scene sceneID="MEC-Rr-Kca">
            <objects>
                <pageViewController autoresizesArchivedViewToFullSize="NO" transitionStyle="scroll" navigationOrientation="horizontal" spineLocation="none" id="fR7-CF-mSs" customClass="RoutePageViewController" customModule="MapboxNavigation" customModuleProvider="target" sceneMemberID="viewController">
                    <freeformSimulatedSizeMetrics key="simulatedDestinationMetrics"/>
                    <size key="freeformSize" width="343" height="96"/>
                </pageViewController>
                <placeholder placeholderIdentifier="IBFirstResponder" id="8NQ-lY-6C3" userLabel="First Responder" sceneMemberID="firstResponder"/>
            </objects>
            <point key="canvasLocation" x="4770" y="-404"/>
        </scene>
        <!--Route Maneuver View Controller-->
        <scene sceneID="Ew6-Fn-9Vm">
            <objects>
                <viewController storyboardIdentifier="RouteManeuverViewController" useStoryboardIdentifierAsRestorationIdentifier="YES" id="Cuq-Dg-ZIW" customClass="RouteManeuverViewController" customModule="MapboxNavigation" customModuleProvider="target" sceneMemberID="viewController">
                    <layoutGuides>
                        <viewControllerLayoutGuide type="top" id="SNT-La-SlU"/>
                        <viewControllerLayoutGuide type="bottom" id="aWU-Rn-uss"/>
                    </layoutGuides>
                    <view key="view" contentMode="scaleToFill" id="pTy-lh-WI1">
                        <rect key="frame" x="0.0" y="0.0" width="343" height="170"/>
                        <autoresizingMask key="autoresizingMask" widthSizable="YES" heightSizable="YES"/>
                        <subviews>
                            <view contentMode="scaleToFill" translatesAutoresizingMaskIntoConstraints="NO" id="h67-zB-BKz" userLabel="instructionView" customClass="MBManeuverView">
                                <rect key="frame" x="0.0" y="0.0" width="343" height="100"/>
                                <subviews>
                                    <stackView opaque="NO" contentMode="scaleToFill" axis="vertical" translatesAutoresizingMaskIntoConstraints="NO" id="uEZ-9k-UtQ" userLabel="Info Stack View">
                                        <rect key="frame" x="14" y="16" width="50" height="80"/>
                                        <subviews>
                                            <view alpha="0.75" contentMode="center" translatesAutoresizingMaskIntoConstraints="NO" id="dvV-hd-Sbg" customClass="MBTurnArrowView">
                                                <rect key="frame" x="0.0" y="0.0" width="50" height="50"/>
                                                <color key="backgroundColor" cocoaTouchSystemColor="darkTextColor"/>
                                                <constraints>
                                                    <constraint firstAttribute="width" constant="50" id="80X-15-Wvm"/>
                                                    <constraint firstAttribute="height" constant="50" id="Enp-GX-jcG"/>
                                                </constraints>
                                                <userDefinedRuntimeAttributes>
                                                    <userDefinedRuntimeAttribute type="number" keyPath="scale">
                                                        <real key="value" value="1.1000000000000001"/>
                                                    </userDefinedRuntimeAttribute>
                                                </userDefinedRuntimeAttributes>
                                            </view>
                                            <label opaque="NO" userInteractionEnabled="NO" contentMode="left" text="1 km" textAlignment="center" lineBreakMode="wordWrap" minimumScaleFactor="0.40000000000000002" translatesAutoresizingMaskIntoConstraints="NO" id="u1L-N9-mMS" customClass="MBTitleLabel">
                                                <rect key="frame" x="0.0" y="50" width="50" height="30"/>
                                                <fontDescription key="fontDescription" type="system" weight="medium" pointSize="20"/>
                                                <nil key="textColor"/>
                                                <nil key="highlightedColor"/>
                                                <attributedString key="userComments">
                                                    <fragment content="DO NOT TRANSLATE">
                                                        <attributes>
                                                            <font key="NSFont" size="11" name="HelveticaNeue"/>
                                                            <paragraphStyle key="NSParagraphStyle" alignment="left" lineBreakMode="wordWrapping" baseWritingDirection="natural" tighteningFactorForTruncation="0.0" allowsDefaultTighteningForTruncation="NO"/>
                                                        </attributes>
                                                    </fragment>
                                                </attributedString>
                                            </label>
                                        </subviews>
                                    </stackView>
                                    <label opaque="NO" userInteractionEnabled="NO" contentMode="left" text="Elm St NW" lineBreakMode="wordWrap" numberOfLines="2" baselineAdjustment="alignBaselines" minimumScaleFactor="0.59999999999999998" translatesAutoresizingMaskIntoConstraints="NO" id="BR8-8N-Rhk" customClass="MBTitleLabel">
                                        <rect key="frame" x="82" y="40.5" width="125" height="31.5"/>
                                        <fontDescription key="fontDescription" type="system" weight="medium" pointSize="26"/>
                                        <color key="textColor" red="0.1764705882" green="0.1764705882" blue="0.1764705882" alpha="1" colorSpace="calibratedRGB"/>
                                        <nil key="highlightedColor"/>
                                        <attributedString key="userComments">
                                            <fragment content="DO NOT TRANSLATE">
                                                <attributes>
                                                    <font key="NSFont" size="11" name="HelveticaNeue"/>
                                                    <paragraphStyle key="NSParagraphStyle" alignment="left" lineBreakMode="wordWrapping" baseWritingDirection="natural" tighteningFactorForTruncation="0.0" allowsDefaultTighteningForTruncation="NO"/>
                                                </attributes>
                                            </fragment>
                                        </attributedString>
                                    </label>
                                    <view contentMode="scaleToFill" translatesAutoresizingMaskIntoConstraints="NO" id="bvZ-78-dml" userLabel="Separator View" customClass="MBSeparatorView">
                                        <rect key="frame" x="0.0" y="99" width="343" height="1"/>
                                        <color key="backgroundColor" red="1" green="0.32771947689999997" blue="0.3476559052" alpha="1" colorSpace="custom" customColorSpace="displayP3"/>
                                        <constraints>
                                            <constraint firstAttribute="height" constant="1" id="6ow-X6-80D"/>
                                        </constraints>
                                    </view>
                                    <imageView userInteractionEnabled="NO" contentMode="scaleAspectFit" horizontalHuggingPriority="251" verticalHuggingPriority="251" translatesAutoresizingMaskIntoConstraints="NO" id="gkj-hG-NxS">
                                        <rect key="frame" x="301" y="39.5" width="32" height="32"/>
                                        <constraints>
                                            <constraint firstAttribute="height" constant="32" id="0ei-is-yQS"/>
                                            <constraint firstAttribute="width" constant="32" id="4qd-KG-vi7"/>
                                        </constraints>
                                    </imageView>
                                </subviews>
                                <color key="backgroundColor" red="0.99030783119999999" green="0.99866314420000002" blue="1" alpha="1" colorSpace="custom" customColorSpace="sRGB"/>
                                <constraints>
                                    <constraint firstAttribute="trailing" secondItem="gkj-hG-NxS" secondAttribute="trailing" constant="10" id="4bE-nr-TaP"/>
                                    <constraint firstItem="BR8-8N-Rhk" firstAttribute="leading" secondItem="uEZ-9k-UtQ" secondAttribute="trailing" constant="18" id="8cv-dJ-9CM"/>
                                    <constraint firstAttribute="bottom" secondItem="bvZ-78-dml" secondAttribute="bottom" id="Bc5-Ji-bW4"/>
                                    <constraint firstItem="BR8-8N-Rhk" firstAttribute="centerY" secondItem="uEZ-9k-UtQ" secondAttribute="centerY" id="Gz1-kk-ofy"/>
                                    <constraint firstAttribute="height" constant="100" id="IsE-zQ-C8r"/>
                                    <constraint firstItem="uEZ-9k-UtQ" firstAttribute="top" secondItem="h67-zB-BKz" secondAttribute="top" constant="16" id="IuY-LG-MrL"/>
                                    <constraint firstAttribute="trailing" secondItem="bvZ-78-dml" secondAttribute="trailing" id="YYi-dU-nsG"/>
                                    <constraint firstItem="bvZ-78-dml" firstAttribute="leading" secondItem="h67-zB-BKz" secondAttribute="leading" id="Znd-PG-ZQU"/>
                                    <constraint firstAttribute="bottom" secondItem="uEZ-9k-UtQ" secondAttribute="bottom" constant="4" id="eIU-rb-uk9"/>
                                    <constraint firstItem="gkj-hG-NxS" firstAttribute="centerY" secondItem="BR8-8N-Rhk" secondAttribute="centerY" id="eQc-fF-gEd"/>
                                    <constraint firstItem="gkj-hG-NxS" firstAttribute="leading" relation="greaterThanOrEqual" secondItem="BR8-8N-Rhk" secondAttribute="trailing" constant="10" id="f6G-bn-OXa"/>
                                    <constraint firstItem="uEZ-9k-UtQ" firstAttribute="leading" secondItem="h67-zB-BKz" secondAttribute="leading" constant="14" id="vPn-7k-ggQ"/>
                                </constraints>
                                <connections>
                                    <outlet property="heightConstraint" destination="IsE-zQ-C8r" id="1HK-YB-fcP"/>
                                </connections>
                            </view>
                            <view contentMode="scaleToFill" translatesAutoresizingMaskIntoConstraints="NO" id="7Fv-nY-OMF" userLabel="StackViewContainer">
                                <rect key="frame" x="0.0" y="100" width="343" height="40"/>
                                <subviews>
                                    <stackView opaque="NO" contentMode="scaleToFill" distribution="equalCentering" alignment="center" translatesAutoresizingMaskIntoConstraints="NO" id="b4Z-dg-EH7" userLabel="Lane Stack View">
                                        <rect key="frame" x="171" y="5" width="0.0" height="30"/>
                                        <subviews>
                                            <view hidden="YES" contentMode="center" translatesAutoresizingMaskIntoConstraints="NO" id="0bs-3z-hNh" customClass="MBLaneArrowView">
                                                <rect key="frame" x="0.0" y="0.0" width="0.0" height="30"/>
                                                <color key="backgroundColor" white="0.0" alpha="0.0" colorSpace="calibratedWhite"/>
                                                <constraints>
                                                    <constraint firstAttribute="height" priority="999" constant="30" id="9u5-JM-rz5"/>
                                                    <constraint firstAttribute="width" priority="999" constant="30" id="fvl-d7-GBY"/>
                                                </constraints>
                                                <userDefinedRuntimeAttributes>
                                                    <userDefinedRuntimeAttribute type="number" keyPath="scale">
                                                        <real key="value" value="0.65000000000000002"/>
                                                    </userDefinedRuntimeAttribute>
                                                </userDefinedRuntimeAttributes>
                                            </view>
                                            <view hidden="YES" contentMode="center" translatesAutoresizingMaskIntoConstraints="NO" id="xwq-ce-lBE" customClass="MBLaneArrowView">
                                                <rect key="frame" x="0.0" y="0.0" width="0.0" height="30"/>
                                                <color key="backgroundColor" white="0.0" alpha="0.0" colorSpace="calibratedWhite"/>
                                                <constraints>
                                                    <constraint firstAttribute="height" priority="999" constant="30" id="Yj3-WT-VYi"/>
                                                    <constraint firstAttribute="width" priority="999" constant="30" id="dF8-Bf-M2X"/>
                                                </constraints>
                                                <userDefinedRuntimeAttributes>
                                                    <userDefinedRuntimeAttribute type="number" keyPath="scale">
                                                        <real key="value" value="0.65000000000000002"/>
                                                    </userDefinedRuntimeAttribute>
                                                </userDefinedRuntimeAttributes>
                                            </view>
                                            <view hidden="YES" contentMode="center" translatesAutoresizingMaskIntoConstraints="NO" id="eHe-aK-9BX" customClass="MBLaneArrowView">
                                                <rect key="frame" x="0.0" y="0.0" width="0.0" height="30"/>
                                                <color key="backgroundColor" white="0.0" alpha="0.0" colorSpace="calibratedWhite"/>
                                                <constraints>
                                                    <constraint firstAttribute="height" constant="30" id="D5v-3d-Jeh"/>
                                                    <constraint firstAttribute="width" priority="998" constant="30" id="tq0-e4-YFe"/>
                                                </constraints>
                                                <userDefinedRuntimeAttributes>
                                                    <userDefinedRuntimeAttribute type="number" keyPath="scale">
                                                        <real key="value" value="0.65000000000000002"/>
                                                    </userDefinedRuntimeAttribute>
                                                </userDefinedRuntimeAttributes>
                                            </view>
                                            <view hidden="YES" contentMode="center" translatesAutoresizingMaskIntoConstraints="NO" id="tg6-zK-yeN" customClass="MBLaneArrowView">
                                                <rect key="frame" x="0.0" y="0.0" width="0.0" height="30"/>
                                                <color key="backgroundColor" white="0.0" alpha="0.0" colorSpace="calibratedWhite"/>
                                                <constraints>
                                                    <constraint firstAttribute="width" priority="997" constant="30" id="MCS-vE-znn"/>
                                                    <constraint firstAttribute="height" priority="999" constant="30" id="cfn-Ge-Det"/>
                                                </constraints>
                                                <userDefinedRuntimeAttributes>
                                                    <userDefinedRuntimeAttribute type="number" keyPath="scale">
                                                        <real key="value" value="0.65000000000000002"/>
                                                    </userDefinedRuntimeAttribute>
                                                </userDefinedRuntimeAttributes>
                                            </view>
                                            <view hidden="YES" contentMode="center" translatesAutoresizingMaskIntoConstraints="NO" id="1SY-R8-0Ga" customClass="MBLaneArrowView">
                                                <rect key="frame" x="0.0" y="0.0" width="0.0" height="30"/>
                                                <color key="backgroundColor" white="0.0" alpha="0.0" colorSpace="calibratedWhite"/>
                                                <constraints>
                                                    <constraint firstAttribute="width" priority="996" constant="30" id="IYA-R3-E7i"/>
                                                    <constraint firstAttribute="height" priority="999" constant="30" id="puW-Rk-hfY"/>
                                                </constraints>
                                                <userDefinedRuntimeAttributes>
                                                    <userDefinedRuntimeAttribute type="number" keyPath="scale">
                                                        <real key="value" value="0.65000000000000002"/>
                                                    </userDefinedRuntimeAttribute>
                                                </userDefinedRuntimeAttributes>
                                            </view>
                                            <view hidden="YES" contentMode="center" translatesAutoresizingMaskIntoConstraints="NO" id="wG2-Wg-gPO" customClass="MBLaneArrowView">
                                                <rect key="frame" x="0.0" y="0.0" width="0.0" height="30"/>
                                                <color key="backgroundColor" white="0.0" alpha="0.0" colorSpace="calibratedWhite"/>
                                                <constraints>
                                                    <constraint firstAttribute="width" priority="995" constant="30" id="SCC-vU-ZoY"/>
                                                    <constraint firstAttribute="height" priority="999" constant="30" id="gcm-Hm-TXN"/>
                                                </constraints>
                                                <userDefinedRuntimeAttributes>
                                                    <userDefinedRuntimeAttribute type="number" keyPath="scale">
                                                        <real key="value" value="0.65000000000000002"/>
                                                    </userDefinedRuntimeAttribute>
                                                </userDefinedRuntimeAttributes>
                                            </view>
                                            <view hidden="YES" contentMode="center" translatesAutoresizingMaskIntoConstraints="NO" id="y28-An-Esx" customClass="MBLaneArrowView">
                                                <rect key="frame" x="0.0" y="0.0" width="0.0" height="30"/>
                                                <color key="backgroundColor" white="0.0" alpha="0.0" colorSpace="calibratedWhite"/>
                                                <constraints>
                                                    <constraint firstAttribute="width" priority="994" constant="30" id="DsZ-2f-pEu"/>
                                                    <constraint firstAttribute="height" priority="999" constant="30" id="k78-y0-rs3"/>
                                                </constraints>
                                                <userDefinedRuntimeAttributes>
                                                    <userDefinedRuntimeAttribute type="number" keyPath="scale">
                                                        <real key="value" value="0.65000000000000002"/>
                                                    </userDefinedRuntimeAttribute>
                                                </userDefinedRuntimeAttributes>
                                            </view>
                                            <view hidden="YES" contentMode="center" translatesAutoresizingMaskIntoConstraints="NO" id="W9A-Qo-Q2I" customClass="MBLaneArrowView">
                                                <rect key="frame" x="0.0" y="0.0" width="0.0" height="30"/>
                                                <color key="backgroundColor" white="0.0" alpha="0.0" colorSpace="calibratedWhite"/>
                                                <constraints>
                                                    <constraint firstAttribute="height" priority="999" constant="30" id="18o-rV-gwp"/>
                                                    <constraint firstAttribute="width" priority="993" constant="30" id="g9V-Ve-yIw"/>
                                                </constraints>
                                                <userDefinedRuntimeAttributes>
                                                    <userDefinedRuntimeAttribute type="number" keyPath="scale">
                                                        <real key="value" value="0.65000000000000002"/>
                                                    </userDefinedRuntimeAttribute>
                                                </userDefinedRuntimeAttributes>
                                            </view>
                                            <view hidden="YES" contentMode="center" translatesAutoresizingMaskIntoConstraints="NO" id="Q0R-gA-tRA" customClass="MBLaneArrowView">
                                                <rect key="frame" x="0.0" y="0.0" width="0.0" height="30"/>
                                                <color key="backgroundColor" white="0.0" alpha="0.0" colorSpace="calibratedWhite"/>
                                                <constraints>
                                                    <constraint firstAttribute="height" priority="999" constant="30" id="CMh-Oa-n2C"/>
                                                    <constraint firstAttribute="width" priority="992" constant="30" id="D0i-De-FJJ"/>
                                                </constraints>
                                                <userDefinedRuntimeAttributes>
                                                    <userDefinedRuntimeAttribute type="number" keyPath="scale">
                                                        <real key="value" value="0.65000000000000002"/>
                                                    </userDefinedRuntimeAttribute>
                                                </userDefinedRuntimeAttributes>
                                            </view>
                                            <view hidden="YES" contentMode="center" translatesAutoresizingMaskIntoConstraints="NO" id="WfH-xJ-3Pp" customClass="MBLaneArrowView">
                                                <rect key="frame" x="0.0" y="0.0" width="0.0" height="30"/>
                                                <color key="backgroundColor" white="0.0" alpha="0.0" colorSpace="calibratedWhite"/>
                                                <constraints>
                                                    <constraint firstAttribute="height" priority="999" constant="30" id="DAD-7R-XgQ"/>
                                                    <constraint firstAttribute="width" priority="991" constant="30" id="KBW-jn-JyL"/>
                                                </constraints>
                                                <userDefinedRuntimeAttributes>
                                                    <userDefinedRuntimeAttribute type="number" keyPath="scale">
                                                        <real key="value" value="0.65000000000000002"/>
                                                    </userDefinedRuntimeAttribute>
                                                </userDefinedRuntimeAttributes>
                                            </view>
                                        </subviews>
                                        <color key="backgroundColor" red="1" green="1" blue="1" alpha="1" colorSpace="calibratedRGB"/>
                                        <constraints>
                                            <constraint firstItem="0bs-3z-hNh" firstAttribute="top" secondItem="b4Z-dg-EH7" secondAttribute="top" id="QZy-Cn-3k6"/>
                                            <constraint firstItem="0bs-3z-hNh" firstAttribute="leading" secondItem="b4Z-dg-EH7" secondAttribute="leading" id="axU-ep-vLl"/>
                                            <constraint firstAttribute="bottom" secondItem="0bs-3z-hNh" secondAttribute="bottom" id="lHu-zR-3WY"/>
                                            <constraint firstAttribute="trailing" secondItem="WfH-xJ-3Pp" secondAttribute="trailing" id="qiq-tX-giK"/>
                                        </constraints>
                                    </stackView>
                                    <view contentMode="scaleToFill" translatesAutoresizingMaskIntoConstraints="NO" id="dBm-Eb-XvC" userLabel="Separator View" customClass="MBSeparatorView">
                                        <rect key="frame" x="0.0" y="39" width="343" height="1"/>
                                        <color key="backgroundColor" red="1" green="0.32771947689999997" blue="0.3476559052" alpha="1" colorSpace="custom" customColorSpace="displayP3"/>
                                        <constraints>
                                            <constraint firstAttribute="height" constant="1" id="lWt-eK-ahr"/>
                                        </constraints>
                                    </view>
                                </subviews>
                                <color key="backgroundColor" red="0.9700858161" green="0.9700858161" blue="0.9700858161" alpha="1" colorSpace="custom" customColorSpace="displayP3"/>
                                <constraints>
                                    <constraint firstAttribute="bottom" secondItem="dBm-Eb-XvC" secondAttribute="bottom" id="DwU-ti-sJM"/>
                                    <constraint firstItem="dBm-Eb-XvC" firstAttribute="leading" secondItem="7Fv-nY-OMF" secondAttribute="leading" id="IbN-dN-oKf"/>
                                    <constraint firstItem="b4Z-dg-EH7" firstAttribute="centerX" secondItem="7Fv-nY-OMF" secondAttribute="centerX" id="XSo-o3-ZVm"/>
                                    <constraint firstItem="b4Z-dg-EH7" firstAttribute="centerY" secondItem="7Fv-nY-OMF" secondAttribute="centerY" id="Xzu-5d-YNa"/>
                                    <constraint firstAttribute="trailing" secondItem="dBm-Eb-XvC" secondAttribute="trailing" id="hIM-Wq-Pnp"/>
                                    <constraint firstAttribute="height" constant="40" id="qJX-Tg-dOr"/>
                                </constraints>
                                <edgeInsets key="layoutMargins" top="16" left="16" bottom="16" right="16"/>
                            </view>
                        </subviews>
                        <constraints>
                            <constraint firstItem="h67-zB-BKz" firstAttribute="top" secondItem="pTy-lh-WI1" secondAttribute="top" id="3RK-9O-WM7"/>
                            <constraint firstItem="h67-zB-BKz" firstAttribute="centerX" secondItem="pTy-lh-WI1" secondAttribute="centerX" id="9s2-bF-m5E"/>
                            <constraint firstItem="h67-zB-BKz" firstAttribute="width" secondItem="pTy-lh-WI1" secondAttribute="width" id="D5x-UI-oMM"/>
                            <constraint firstItem="7Fv-nY-OMF" firstAttribute="centerX" secondItem="pTy-lh-WI1" secondAttribute="centerX" id="Pyf-UA-pLh"/>
                            <constraint firstItem="7Fv-nY-OMF" firstAttribute="width" secondItem="pTy-lh-WI1" secondAttribute="width" id="XXT-Kq-g3t"/>
                            <constraint firstItem="7Fv-nY-OMF" firstAttribute="top" secondItem="h67-zB-BKz" secondAttribute="bottom" id="jNM-No-R5B"/>
                        </constraints>
                    </view>
                    <freeformSimulatedSizeMetrics key="simulatedDestinationMetrics"/>
                    <size key="freeformSize" width="343" height="170"/>
                    <connections>
                        <outlet property="distanceLabel" destination="u1L-N9-mMS" id="trZ-xg-0er"/>
                        <outlet property="shieldImageView" destination="gkj-hG-NxS" id="Yff-xC-gBo"/>
                        <outlet property="stackViewContainer" destination="7Fv-nY-OMF" id="73h-Ih-lpJ"/>
                        <outlet property="streetLabel" destination="BR8-8N-Rhk" id="ypb-Nm-TKX"/>
                        <outlet property="turnArrowView" destination="dvV-hd-Sbg" id="PDr-bK-tVy"/>
                        <outletCollection property="separatorViews" destination="dBm-Eb-XvC" collectionClass="NSMutableArray" id="AV3-wo-X84"/>
                        <outletCollection property="separatorViews" destination="bvZ-78-dml" collectionClass="NSMutableArray" id="k48-9a-YhP"/>
                        <outletCollection property="laneViews" destination="0bs-3z-hNh" collectionClass="NSMutableArray" id="qgT-1m-7rY"/>
                        <outletCollection property="laneViews" destination="xwq-ce-lBE" collectionClass="NSMutableArray" id="U8m-AZ-I35"/>
                        <outletCollection property="laneViews" destination="eHe-aK-9BX" collectionClass="NSMutableArray" id="7Tp-U0-QXq"/>
                        <outletCollection property="laneViews" destination="tg6-zK-yeN" collectionClass="NSMutableArray" id="tkZ-5L-Put"/>
                        <outletCollection property="laneViews" destination="1SY-R8-0Ga" collectionClass="NSMutableArray" id="pRd-vh-fiH"/>
                        <outletCollection property="laneViews" destination="wG2-Wg-gPO" collectionClass="NSMutableArray" id="KPS-oc-eyi"/>
                        <outletCollection property="laneViews" destination="y28-An-Esx" collectionClass="NSMutableArray" id="5cG-Xi-CoI"/>
                        <outletCollection property="laneViews" destination="W9A-Qo-Q2I" collectionClass="NSMutableArray" id="ckJ-uK-WoH"/>
                        <outletCollection property="laneViews" destination="Q0R-gA-tRA" collectionClass="NSMutableArray" id="Jc9-yJ-H7N"/>
                        <outletCollection property="laneViews" destination="WfH-xJ-3Pp" collectionClass="NSMutableArray" id="mTU-sr-uRy"/>
                    </connections>
                </viewController>
                <placeholder placeholderIdentifier="IBFirstResponder" id="iiH-rk-KIp" userLabel="First Responder" sceneMemberID="firstResponder"/>
            </objects>
            <point key="canvasLocation" x="4768.8000000000002" y="-234.78260869565219"/>
        </scene>
        <!--Route Table View Controller-->
        <scene sceneID="rc4-rm-VzX">
            <objects>
                <viewController storyboardIdentifier="RouteTableViewController" useStoryboardIdentifierAsRestorationIdentifier="YES" id="kIa-c9-1zL" customClass="RouteTableViewController" customModule="MapboxNavigation" customModuleProvider="target" sceneMemberID="viewController">
                    <layoutGuides>
                        <viewControllerLayoutGuide type="top" id="dPf-IQ-kzY"/>
                        <viewControllerLayoutGuide type="bottom" id="RNX-I0-vhR"/>
                    </layoutGuides>
                    <view key="view" contentMode="scaleToFill" id="o7f-N6-6rQ">
                        <rect key="frame" x="0.0" y="0.0" width="375" height="323.5"/>
                        <autoresizingMask key="autoresizingMask" widthSizable="YES" heightSizable="YES"/>
                        <subviews>
                            <tableView clipsSubviews="YES" contentMode="scaleToFill" alwaysBounceVertical="YES" scrollEnabled="NO" showsHorizontalScrollIndicator="NO" showsVerticalScrollIndicator="NO" dataMode="prototypes" style="plain" separatorStyle="none" allowsSelection="NO" rowHeight="80" sectionHeaderHeight="28" sectionFooterHeight="28" translatesAutoresizingMaskIntoConstraints="NO" id="meX-oz-5Hs">
                                <rect key="frame" x="0.0" y="0.0" width="375" height="293"/>
                                <color key="backgroundColor" white="1" alpha="1" colorSpace="calibratedWhite"/>
                                <prototypes>
                                    <tableViewCell clipsSubviews="YES" contentMode="scaleToFill" selectionStyle="default" indentationWidth="10" reuseIdentifier="RouteTableViewCellId" rowHeight="118" id="6gn-fK-aZY" customClass="RouteTableViewCell" customModule="MapboxNavigation" customModuleProvider="target">
                                        <rect key="frame" x="0.0" y="28" width="375" height="118"/>
                                        <autoresizingMask key="autoresizingMask"/>
                                        <tableViewCellContentView key="contentView" opaque="NO" clipsSubviews="YES" multipleTouchEnabled="YES" contentMode="center" tableViewCell="6gn-fK-aZY" id="th9-AU-lrv">
                                            <rect key="frame" x="0.0" y="0.0" width="375" height="118"/>
                                            <autoresizingMask key="autoresizingMask"/>
                                            <subviews>
                                                <view clearsContextBeforeDrawing="NO" alpha="0.75" contentMode="scaleToFill" translatesAutoresizingMaskIntoConstraints="NO" id="Gqs-fG-dsb" customClass="MBTurnArrowView">
                                                    <rect key="frame" x="8" y="40" width="50" height="50"/>
                                                    <color key="backgroundColor" white="1" alpha="1" colorSpace="calibratedWhite"/>
                                                    <constraints>
                                                        <constraint firstAttribute="height" constant="50" id="IvO-Ya-D7A"/>
                                                        <constraint firstAttribute="width" constant="50" id="zRu-fY-JHW"/>
                                                    </constraints>
                                                </view>
                                                <label opaque="NO" userInteractionEnabled="NO" contentMode="left" text="subtitleLabel" textAlignment="natural" lineBreakMode="tailTruncation" numberOfLines="0" baselineAdjustment="alignBaselines" adjustsFontSizeToFit="NO" translatesAutoresizingMaskIntoConstraints="NO" id="w7x-Wj-c7z" customClass="MBCellSubtitleLabel">
                                                    <rect key="frame" x="58" y="48" width="99" height="60"/>
                                                    <fontDescription key="fontDescription" type="system" pointSize="17"/>
                                                    <color key="textColor" red="0.58039215690000001" green="0.58039215690000001" blue="0.58039215690000001" alpha="1" colorSpace="calibratedRGB"/>
                                                    <nil key="highlightedColor"/>
                                                    <attributedString key="userComments">
                                                        <fragment content="DO NOT TRANSLATE">
                                                            <attributes>
                                                                <font key="NSFont" size="11" name="HelveticaNeue"/>
                                                                <paragraphStyle key="NSParagraphStyle" alignment="left" lineBreakMode="wordWrapping" baseWritingDirection="natural" tighteningFactorForTruncation="0.0" allowsDefaultTighteningForTruncation="NO"/>
                                                            </attributes>
                                                        </fragment>
                                                    </attributedString>
                                                </label>
                                                <view contentMode="scaleToFill" translatesAutoresizingMaskIntoConstraints="NO" id="Uu2-ej-daK" customClass="MBDashedLineView">
                                                    <rect key="frame" x="16" y="8" width="343" height="1"/>
                                                    <color key="backgroundColor" white="1" alpha="1" colorSpace="calibratedWhite"/>
                                                    <constraints>
                                                        <constraint firstAttribute="height" constant="1" id="bEv-mt-Xie"/>
                                                    </constraints>
                                                    <userDefinedRuntimeAttributes>
                                                        <userDefinedRuntimeAttribute type="number" keyPath="dashedLength">
                                                            <integer key="value" value="2"/>
                                                        </userDefinedRuntimeAttribute>
                                                        <userDefinedRuntimeAttribute type="number" keyPath="dashedGap">
                                                            <integer key="value" value="3"/>
                                                        </userDefinedRuntimeAttribute>
                                                    </userDefinedRuntimeAttributes>
                                                </view>
                                                <label opaque="NO" userInteractionEnabled="NO" contentMode="left" verticalHuggingPriority="251" text="titleLabel" textAlignment="natural" lineBreakMode="tailTruncation" numberOfLines="0" baselineAdjustment="alignBaselines" adjustsFontSizeToFit="NO" translatesAutoresizingMaskIntoConstraints="NO" id="fcw-K2-mfp" customClass="MBCellTitleLabel">
                                                    <rect key="frame" x="58" y="25" width="67" height="20"/>
                                                    <fontDescription key="fontDescription" type="system" pointSize="16"/>
                                                    <color key="textColor" red="0.1764705882" green="0.1764705882" blue="0.1764705882" alpha="1" colorSpace="calibratedRGB"/>
                                                    <nil key="highlightedColor"/>
                                                    <attributedString key="userComments">
                                                        <fragment content="DO NOT TRANSLATE">
                                                            <attributes>
                                                                <font key="NSFont" size="11" name="HelveticaNeue"/>
                                                                <paragraphStyle key="NSParagraphStyle" alignment="left" lineBreakMode="wordWrapping" baseWritingDirection="natural" tighteningFactorForTruncation="0.0" allowsDefaultTighteningForTruncation="NO"/>
                                                            </attributes>
                                                        </fragment>
                                                    </attributedString>
                                                </label>
                                            </subviews>
                                            <constraints>
                                                <constraint firstItem="fcw-K2-mfp" firstAttribute="top" secondItem="Uu2-ej-daK" secondAttribute="bottom" constant="16" id="Ac2-mN-LvO"/>
                                                <constraint firstItem="fcw-K2-mfp" firstAttribute="leading" secondItem="Gqs-fG-dsb" secondAttribute="trailing" id="Dyf-g6-bOz"/>
                                                <constraint firstAttribute="trailingMargin" relation="greaterThanOrEqual" secondItem="fcw-K2-mfp" secondAttribute="trailing" constant="8" id="FG8-Lc-6xa"/>
                                                <constraint firstAttribute="topMargin" secondItem="Uu2-ej-daK" secondAttribute="top" id="MPx-X6-dSs"/>
                                                <constraint firstItem="Uu2-ej-daK" firstAttribute="leading" secondItem="th9-AU-lrv" secondAttribute="leadingMargin" constant="8" id="Z9Z-ly-ivH"/>
                                                <constraint firstItem="Gqs-fG-dsb" firstAttribute="centerY" secondItem="th9-AU-lrv" secondAttribute="centerY" constant="6" id="h0v-YM-Gtq"/>
                                                <constraint firstItem="fcw-K2-mfp" firstAttribute="leading" secondItem="w7x-Wj-c7z" secondAttribute="leading" id="iBf-2E-i25"/>
                                                <constraint firstAttribute="trailingMargin" secondItem="Uu2-ej-daK" secondAttribute="trailing" constant="8" id="iYH-3G-BRw"/>
                                                <constraint firstItem="Gqs-fG-dsb" firstAttribute="leading" secondItem="th9-AU-lrv" secondAttribute="leading" constant="8" id="mlj-0n-aFb"/>
                                                <constraint firstAttribute="bottomMargin" secondItem="w7x-Wj-c7z" secondAttribute="bottom" constant="2" id="n6p-Hc-vD8"/>
                                                <constraint firstItem="w7x-Wj-c7z" firstAttribute="top" secondItem="fcw-K2-mfp" secondAttribute="bottom" constant="3" id="wkg-Ui-kIl"/>
                                            </constraints>
                                        </tableViewCellContentView>
                                        <connections>
                                            <outlet property="subtitleLabel" destination="w7x-Wj-c7z" id="AjP-Pn-Rh4"/>
                                            <outlet property="titleLabel" destination="fcw-K2-mfp" id="bCh-Vs-Gs8"/>
                                            <outlet property="turnArrowView" destination="Gqs-fG-dsb" id="gpV-uD-w4v"/>
                                        </connections>
                                    </tableViewCell>
                                </prototypes>
                                <connections>
                                    <outlet property="dataSource" destination="kIa-c9-1zL" id="WCj-AM-TKH"/>
                                    <outlet property="delegate" destination="kIa-c9-1zL" id="jKi-0w-Mhu"/>
                                </connections>
                            </tableView>
                        </subviews>
                        <color key="backgroundColor" white="1" alpha="1" colorSpace="calibratedWhite"/>
                        <constraints>
                            <constraint firstItem="meX-oz-5Hs" firstAttribute="leading" secondItem="o7f-N6-6rQ" secondAttribute="leading" id="QoL-Xd-w61"/>
                            <constraint firstAttribute="top" secondItem="meX-oz-5Hs" secondAttribute="top" id="UN6-wb-j0d"/>
                            <constraint firstAttribute="bottom" secondItem="meX-oz-5Hs" secondAttribute="bottom" constant="30" id="jUJ-wH-I9N"/>
                            <constraint firstAttribute="trailing" secondItem="meX-oz-5Hs" secondAttribute="trailing" id="oAt-Nm-aYN"/>
                        </constraints>
                    </view>
                    <connections>
                        <outlet property="headerView" destination="eu5-2S-xpm" id="5gW-Kt-g0v"/>
                        <outlet property="tableView" destination="meX-oz-5Hs" id="IGD-za-lCJ"/>
                    </connections>
                </viewController>
                <placeholder placeholderIdentifier="IBFirstResponder" id="vUo-Ag-frn" userLabel="First Responder" sceneMemberID="firstResponder"/>
                <view contentMode="scaleToFill" id="eu5-2S-xpm" customClass="RouteTableViewHeaderView" customModule="MapboxNavigation" customModuleProvider="target">
                    <rect key="frame" x="0.0" y="0.0" width="371" height="80"/>
                    <autoresizingMask key="autoresizingMask" flexibleMaxX="YES" flexibleMaxY="YES"/>
                    <subviews>
                        <view contentMode="scaleToFill" translatesAutoresizingMaskIntoConstraints="NO" id="MEj-M2-Aqd" customClass="MBProgressBar">
                            <rect key="frame" x="0.0" y="0.0" width="100" height="3"/>
                            <color key="backgroundColor" red="0.0" green="0.47843137250000001" blue="1" alpha="1" colorSpace="custom" customColorSpace="sRGB"/>
                            <constraints>
                                <constraint firstAttribute="width" constant="100" id="Dyb-zf-R8A"/>
                                <constraint firstAttribute="height" constant="3" id="XWE-Ju-Xz5"/>
                            </constraints>
                        </view>
                        <label opaque="NO" userInteractionEnabled="NO" contentMode="left" text="22 min" lineBreakMode="tailTruncation" baselineAdjustment="alignBaselines" minimumScaleFactor="0.69999998807907104" translatesAutoresizingMaskIntoConstraints="NO" id="82H-sg-SOL" userLabel="timeRemaining" customClass="MBTitleLabel">
                            <rect key="frame" x="10" y="9" width="87" height="34"/>
                            <fontDescription key="fontDescription" type="system" weight="medium" pointSize="28"/>
                            <nil key="textColor"/>
                            <nil key="highlightedColor"/>
                            <attributedString key="userComments">
                                <fragment content="DO NOT TRANSLATE">
                                    <attributes>
                                        <font key="NSFont" size="11" name="HelveticaNeue"/>
                                        <paragraphStyle key="NSParagraphStyle" alignment="left" lineBreakMode="wordWrapping" baseWritingDirection="natural" tighteningFactorForTruncation="0.0" allowsDefaultTighteningForTruncation="NO"/>
                                    </attributes>
                                </fragment>
                            </attributedString>
                        </label>
                        <view contentMode="scaleToFill" translatesAutoresizingMaskIntoConstraints="NO" id="nqY-xY-Iz0" userLabel="Vertical Separator">
                            <rect key="frame" x="0.0" y="43" width="371" height="0.0"/>
                            <color key="backgroundColor" red="1" green="0.32771947689999997" blue="0.3476559052" alpha="1" colorSpace="custom" customColorSpace="displayP3"/>
                            <constraints>
                                <constraint firstAttribute="height" id="ViC-Ik-gLk"/>
                            </constraints>
                        </view>
                        <label opaque="NO" userInteractionEnabled="NO" contentMode="left" text="8.3 mi" lineBreakMode="tailTruncation" baselineAdjustment="alignBaselines" minimumScaleFactor="0.69999998807907104" translatesAutoresizingMaskIntoConstraints="NO" id="6dE-ya-mrD" userLabel="distanceRemaining" customClass="MBSubtitleLabel">
                            <rect key="frame" x="10" y="43" width="51" height="31"/>
                            <fontDescription key="fontDescription" type="system" weight="medium" pointSize="18"/>
                            <color key="textColor" red="0.60179937490000002" green="0.60179937490000002" blue="0.60179937490000002" alpha="1" colorSpace="calibratedRGB"/>
                            <nil key="highlightedColor"/>
                            <attributedString key="userComments">
                                <fragment content="DO NOT TRANSLATE">
                                    <attributes>
                                        <font key="NSFont" size="11" name="HelveticaNeue"/>
                                        <paragraphStyle key="NSParagraphStyle" alignment="left" lineBreakMode="wordWrapping" baseWritingDirection="natural" tighteningFactorForTruncation="0.0" allowsDefaultTighteningForTruncation="NO"/>
                                    </attributes>
                                </fragment>
                            </attributedString>
                        </label>
                        <label opaque="NO" userInteractionEnabled="NO" contentMode="left" horizontalHuggingPriority="251" verticalHuggingPriority="251" text="10:09" textAlignment="natural" lineBreakMode="tailTruncation" baselineAdjustment="alignBaselines" adjustsFontSizeToFit="NO" translatesAutoresizingMaskIntoConstraints="NO" id="HRl-MT-kqB" userLabel="etaLabel" customClass="MBTitleLabel">
                            <rect key="frame" x="238" y="32" width="48" height="22"/>
                            <fontDescription key="fontDescription" type="system" weight="medium" pointSize="18"/>
                            <nil key="textColor"/>
                            <nil key="highlightedColor"/>
                            <attributedString key="userComments">
                                <fragment content="DO NOT TRANSLATE">
                                    <attributes>
                                        <font key="NSFont" metaFont="smallSystem"/>
                                        <paragraphStyle key="NSParagraphStyle" alignment="natural" lineBreakMode="wordWrapping" baseWritingDirection="natural" tighteningFactorForTruncation="0.0"/>
                                    </attributes>
                                </fragment>
                            </attributedString>
                        </label>
                        <view contentMode="scaleToFill" translatesAutoresizingMaskIntoConstraints="NO" id="rwq-3y-Mg0" userLabel="Divider View" customClass="MBSeparatorView">
                            <rect key="frame" x="296" y="23" width="1" height="40"/>
                            <color key="backgroundColor" red="1" green="0.32771947689999997" blue="0.3476559052" alpha="1" colorSpace="custom" customColorSpace="displayP3"/>
                            <constraints>
                                <constraint firstAttribute="width" constant="1" id="q7v-Jd-uwt"/>
                                <constraint firstAttribute="height" constant="40" id="sav-Yd-Gnl"/>
                            </constraints>
                        </view>
                        <button opaque="NO" contentMode="scaleToFill" contentHorizontalAlignment="center" contentVerticalAlignment="center" lineBreakMode="middleTruncation" translatesAutoresizingMaskIntoConstraints="NO" id="l2B-fb-Dkb" customClass="MBButton">
                            <rect key="frame" x="307" y="23" width="54" height="40"/>
                            <constraints>
                                <constraint firstAttribute="height" constant="40" id="xK5-tu-mEt"/>
                            </constraints>
                            <fontDescription key="fontDescription" type="boldSystem" pointSize="16"/>
                            <state key="normal" title="Cancel">
                                <color key="titleColor" cocoaTouchSystemColor="darkTextColor"/>
                            </state>
                            <connections>
                                <action selector="didTapCancel:" destination="eu5-2S-xpm" eventType="touchUpInside" id="jlK-wc-cri"/>
                            </connections>
                        </button>
                    </subviews>
                    <color key="backgroundColor" white="1" alpha="1" colorSpace="calibratedWhite"/>
                    <constraints>
                        <constraint firstItem="MEj-M2-Aqd" firstAttribute="top" secondItem="eu5-2S-xpm" secondAttribute="top" id="3A2-8d-UlI"/>
                        <constraint firstItem="6dE-ya-mrD" firstAttribute="top" secondItem="nqY-xY-Iz0" secondAttribute="bottom" id="6vR-tv-DwC"/>
                        <constraint firstItem="rwq-3y-Mg0" firstAttribute="leading" secondItem="HRl-MT-kqB" secondAttribute="trailing" constant="10" id="A39-Lw-WQZ"/>
                        <constraint firstItem="MEj-M2-Aqd" firstAttribute="leading" secondItem="eu5-2S-xpm" secondAttribute="leading" id="ZC8-MR-XH9"/>
                        <constraint firstAttribute="trailing" secondItem="nqY-xY-Iz0" secondAttribute="trailing" id="ZcK-R7-EhS"/>
                        <constraint firstItem="nqY-xY-Iz0" firstAttribute="top" secondItem="82H-sg-SOL" secondAttribute="bottom" id="f0p-GJ-0lq"/>
                        <constraint firstItem="nqY-xY-Iz0" firstAttribute="leading" secondItem="eu5-2S-xpm" secondAttribute="leading" id="fRw-8W-bWR"/>
                        <constraint firstAttribute="trailing" secondItem="l2B-fb-Dkb" secondAttribute="trailing" constant="10" id="gYj-gb-phz"/>
                        <constraint firstItem="nqY-xY-Iz0" firstAttribute="centerY" secondItem="eu5-2S-xpm" secondAttribute="centerY" constant="3" id="hEr-C1-pKd"/>
                        <constraint firstItem="l2B-fb-Dkb" firstAttribute="centerY" secondItem="nqY-xY-Iz0" secondAttribute="centerY" id="hfE-Nk-gHi"/>
                        <constraint firstAttribute="bottom" secondItem="6dE-ya-mrD" secondAttribute="bottom" constant="6" id="mRY-1L-KXm"/>
                        <constraint firstItem="rwq-3y-Mg0" firstAttribute="centerY" secondItem="nqY-xY-Iz0" secondAttribute="centerY" id="nvN-Qm-1MG"/>
                        <constraint firstItem="l2B-fb-Dkb" firstAttribute="leading" secondItem="rwq-3y-Mg0" secondAttribute="trailing" constant="10" id="pyV-PJ-nTT"/>
                        <constraint firstItem="HRl-MT-kqB" firstAttribute="centerY" secondItem="rwq-3y-Mg0" secondAttribute="centerY" id="szt-mH-qz4"/>
                        <constraint firstItem="6dE-ya-mrD" firstAttribute="leading" secondItem="eu5-2S-xpm" secondAttribute="leading" constant="10" id="tad-qV-G1m"/>
                        <constraint firstItem="82H-sg-SOL" firstAttribute="leading" secondItem="eu5-2S-xpm" secondAttribute="leading" constant="10" id="zt1-Eq-Tuz"/>
                    </constraints>
                    <userDefinedRuntimeAttributes>
                        <userDefinedRuntimeAttribute type="number" keyPath="progress">
                            <real key="value" value="0.5"/>
                        </userDefinedRuntimeAttribute>
                    </userDefinedRuntimeAttributes>
                    <connections>
                        <outlet property="distanceRemaining" destination="6dE-ya-mrD" id="Qg0-hZ-tkK"/>
                        <outlet property="dividerView" destination="rwq-3y-Mg0" id="MlN-hT-NJe"/>
                        <outlet property="etaLabel" destination="HRl-MT-kqB" id="Nvg-Jp-KsB"/>
                        <outlet property="progressBar" destination="MEj-M2-Aqd" id="2U4-W6-rv9"/>
                        <outlet property="progressBarWidthConstraint" destination="Dyb-zf-R8A" id="Jz1-i2-QOe"/>
                        <outlet property="timeRemaining" destination="82H-sg-SOL" id="tfh-39-juV"/>
                    </connections>
                </view>
            </objects>
            <point key="canvasLocation" x="4007" y="467"/>
        </scene>
    </scenes>
    <resources>
        <image name="location" width="22" height="22"/>
        <image name="overview" width="16" height="14"/>
    </resources>
</document><|MERGE_RESOLUTION|>--- conflicted
+++ resolved
@@ -101,7 +101,6 @@
                                     <userDefinedRuntimeAttribute type="string" keyPath="styleURL__" value="mapbox://styles/mapbox/streets-v10"/>
                                 </userDefinedRuntimeAttributes>
                             </view>
-<<<<<<< HEAD
                             <button opaque="NO" contentMode="scaleToFill" contentHorizontalAlignment="center" contentVerticalAlignment="center" lineBreakMode="middleTruncation" translatesAutoresizingMaskIntoConstraints="NO" id="Dry-gO-T7u" customClass="MBButton">
                                 <rect key="frame" x="10" y="110" width="40" height="40"/>
                                 <color key="backgroundColor" red="1" green="1" blue="1" alpha="1" colorSpace="calibratedRGB"/>
@@ -117,10 +116,6 @@
                             </button>
                             <button opaque="NO" clearsContextBeforeDrawing="NO" contentMode="scaleToFill" contentHorizontalAlignment="center" contentVerticalAlignment="center" lineBreakMode="middleTruncation" translatesAutoresizingMaskIntoConstraints="NO" id="5HY-QD-dBq" customClass="MBHighlightedButton">
                                 <rect key="frame" x="10" y="189.5" width="112" height="42"/>
-=======
-                            <button opaque="NO" contentMode="scaleToFill" contentHorizontalAlignment="center" contentVerticalAlignment="center" lineBreakMode="middleTruncation" translatesAutoresizingMaskIntoConstraints="NO" id="5HY-QD-dBq" customClass="MBButton">
-                                <rect key="frame" x="165" y="180" width="44" height="44"/>
->>>>>>> c6f76869
                                 <color key="backgroundColor" red="1" green="1" blue="1" alpha="1" colorSpace="custom" customColorSpace="sRGB"/>
                                 <constraints>
                                     <constraint firstAttribute="height" constant="42" id="QGu-S5-V3G"/>
