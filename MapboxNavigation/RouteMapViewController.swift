--- conflicted
+++ resolved
@@ -294,17 +294,9 @@
     func navigationMapView(_ mapView: NavigationMapView, shouldUpdateTo location: CLLocation) -> CLLocation? {
 
         guard routeController.userIsOnRoute(location) else { return nil }
-<<<<<<< HEAD
-
-        let route = routeController.routeProgress.route
-        guard let coordinates = route.coordinates else  { return nil }
-
-        var newCoordinate = location.coordinate
-=======
         guard let stepCoordinates = routeController.routeProgress.currentLegProgress.currentStep.coordinates else  { return nil }
         
         var possibleClosestCoordinateToRoute = location.coordinate
->>>>>>> 598c605e
         if routeController.snapsUserLocationAnnotationToRoute {
             // Snap to route
             let snappedCoordinate = closestCoordinate(on: stepCoordinates, to: location.coordinate)
@@ -312,15 +304,9 @@
                 possibleClosestCoordinateToRoute = coordinate
             }
         }
-<<<<<<< HEAD
-
-        let defaultReturn = CLLocation(coordinate: newCoordinate, altitude: location.altitude, horizontalAccuracy: location.horizontalAccuracy, verticalAccuracy: location.verticalAccuracy, course: location.course, speed: location.speed, timestamp: location.timestamp)
-
-=======
         
         let defaultReturn = CLLocation(coordinate: possibleClosestCoordinateToRoute, altitude: location.altitude, horizontalAccuracy: location.horizontalAccuracy, verticalAccuracy: location.verticalAccuracy, course: location.course, speed: location.speed, timestamp: location.timestamp)
         
->>>>>>> 598c605e
         guard location.course != -1 else {
             return defaultReturn
         }
@@ -360,13 +346,8 @@
         }
 
         let course = averageRelativeAngle <= RouteControllerMaximumAllowedDegreeOffsetForTurnCompletion ? absoluteDirection : location.course
-<<<<<<< HEAD
-
-        return CLLocation(coordinate: newCoordinate, altitude: location.altitude, horizontalAccuracy: location.horizontalAccuracy, verticalAccuracy: location.verticalAccuracy, course: course, speed: location.speed, timestamp: location.timestamp)
-=======
         
         return CLLocation(coordinate: possibleClosestCoordinateToRoute, altitude: location.altitude, horizontalAccuracy: location.horizontalAccuracy, verticalAccuracy: location.verticalAccuracy, course: course, speed: location.speed, timestamp: location.timestamp)
->>>>>>> 598c605e
     }
 }
 
